#root {
  max-width: 1280px;
  margin: 0 auto;
  padding: 0.5rem;
  text-align: center;
  width: 95%;
  height: calc(100vh - 1rem);
}

.app-container {
  display: flex;
  flex-direction: column;
  height: 100%;
  overflow: hidden;
  background-color: var(--color-background);
  color: var(--color-text);
}

.header {
  padding: 0.5rem;
  border-bottom: 1px solid var(--color-border);
  display: flex;
  justify-content: space-between;
  align-items: center;
  background-color: var(--color-background);
}

.user-id {
  font-size: 0.9rem;
  color: var(--color-text-muted);
  text-align: left;
}

.main-content {
  display: flex;
  flex: 1;
  overflow: hidden;
}

.sidebar {
  width: 280px;
  border-right: 1px solid var(--color-border);
  overflow-y: auto;
  display: flex;
  flex-direction: column;
  background-color: var(--color-sidebar-bg);
}

.new-chat-box {
  padding: 10px;
  border-bottom: 1px solid var(--color-border);
}

.conversation-list {
  list-style: none;
  padding: 0;
  margin: 0;
  overflow-y: auto;
  flex: 1;
}

.conversation-item {
  padding: 12px;
  border-bottom: 1px solid var(--color-border-light);
  cursor: pointer;
  text-align: left;
  transition: background-color 0.2s;
}

.conversation-item:hover {
  background-color: var(--color-hover-bg);
}

.conversation-item.active {
  background-color: var(--color-active-bg);
}

.conversation-participants {
  font-weight: 600;
  font-size: 0.9rem;
  margin-bottom: 5px;
}

.conversation-timestamp {
  font-size: 0.75rem;
  color: var(--color-text-subtle);
}

.chat-container {
  flex: 1;
  display: flex;
  flex-direction: column;
  overflow: hidden;
  background-color: var(--color-chat-bg);
}

.message-list {
  flex: 1;
  padding: 1rem;
  overflow-y: auto;
  display: flex;
  flex-direction: column;
}

.message-item {
  max-width: 75%;
  margin-bottom: 10px;
  padding: 8px 12px;
  border-radius: 12px;
  position: relative;
}

.message-item.sent {
  align-self: flex-end;
  background-color: var(--color-message-sent);
  text-align: left;
}

.message-item.received {
  align-self: flex-start;
  background-color: var(--color-message-received);
  text-align: left;
}

.message-content {
  word-break: break-word;
}

.message-timestamp {
  font-size: 0.7rem;
  color: var(--color-text-timestamp);
  margin-top: 5px;
  text-align: right;
}

.message-input-container {
  padding: 10px;
  border-top: 1px solid var(--color-border);
  display: flex;
  background-color: var(--color-background);
}

.message-input {
  flex: 1;
  padding: 10px;
  border: 1px solid var(--color-input-border);
  border-radius: 20px;
  margin-right: 10px;
  resize: none;
  height: 20px;
  max-height: 100px;
  overflow-y: auto;
<<<<<<< HEAD
  font-size: 16px; /* Prevent zoom on iOS */
}

/* Prevent zoom on all input and textarea elements on mobile */
input, textarea {
  font-size: 16px;
=======
  background-color: var(--color-input-bg);
  color: var(--color-text);
>>>>>>> 7bf4117a
}

.send-button {
  padding: 8px 15px;
  background-color: var(--color-button-primary);
  color: white;
  border: none;
  border-radius: 20px;
  cursor: pointer;
  transition: background-color 0.2s;
}

.send-button:hover {
  background-color: var(--color-button-primary-hover);
}

.send-button:disabled {
  background-color: var(--color-button-disabled);
  cursor: not-allowed;
}

.input-row {
  display: flex;
  width: 100%;
}

.input-row > input {
  flex: 1;
  border: 1px solid var(--color-input-border);
  padding: 8px 12px;
  border-top-left-radius: 4px;
  border-bottom-left-radius: 4px;
  border-right: none;
  background-color: var(--color-input-bg);
  color: var(--color-text);
}

.input-row > button {
  padding: 8px 12px;
  background-color: var(--color-button-primary);
  color: white;
  border: 1px solid var(--color-button-primary);
  border-top-right-radius: 4px;
  border-bottom-right-radius: 4px;
  cursor: pointer;
}

.input-row > button:hover {
  background-color: var(--color-button-primary-hover);
}

.empty-state {
  display: flex;
  flex-direction: column;
  justify-content: center;
  align-items: center;
  height: 100%;
  color: var(--color-text-subtle);
}

.empty-state h3 {
  margin-bottom: 10px;
}

.reply-context {
  padding: 8px;
  margin-bottom: 8px;
  background-color: var(--color-reply-bg);
  border-radius: 4px;
  display: flex;
  justify-content: space-between;
  align-items: center;
}

.reply-preview {
  font-size: 0.85em;
  padding: 4px 8px;
  margin-bottom: 4px;
  border-left: 3px solid var(--color-button-primary);
  background-color: var(--color-reply-bg);
  border-radius: 4px;
}

.file-attachment {
  margin-top: 5px;
  padding: 8px;
  background-color: var(--color-reply-bg);
  border-radius: 4px;
  cursor: pointer;
  display: flex;
  align-items: center;
  gap: 8px;
}

.file-load-button {
  padding: 4px 12px;
  border-radius: 4px;
  border: 1px solid var(--color-button-primary);
  background-color: var(--color-button-primary);
  color: white;
  cursor: pointer;
}

.file-load-button:disabled {
  opacity: 0.6;
  cursor: not-allowed;
}

.node-not-connected {
  position: fixed;
  top: 0;
  left: 0;
  width: 100%;
  height: 100%;
  display: flex;
  flex-direction: column;
  align-items: center;
  justify-content: center;
  background-color: var(--color-overlay);
  z-index: 1000;
}

/* Responsive design */
@media (max-width: 768px) {
  .main-content {
    flex-direction: column;
  }
  
  .sidebar {
    width: 100%;
    height: 200px;
    border-right: none;
    border-bottom: 1px solid var(--color-border);
  }
  
  .message-item {
    max-width: 85%;
  }
  
  .message-input-container {
    flex-direction: column;
    padding: 8px;
  }
  
  /* Ensure reply preview doesn't interfere with input controls */
  .message-input-container > div:first-child {
    margin-bottom: 8px;
  }
  
  /* Input row should remain horizontal even on mobile */
  .message-input-container > div:last-child {
    display: flex;
    gap: 5px;
    width: 100%;
  }
  
  .message-input {
    font-size: 16px; /* Prevent zoom on iOS */
    margin-right: 0;
  }
}<|MERGE_RESOLUTION|>--- conflicted
+++ resolved
@@ -150,17 +150,14 @@
   height: 20px;
   max-height: 100px;
   overflow-y: auto;
-<<<<<<< HEAD
   font-size: 16px; /* Prevent zoom on iOS */
 }
 
 /* Prevent zoom on all input and textarea elements on mobile */
 input, textarea {
   font-size: 16px;
-=======
   background-color: var(--color-input-bg);
   color: var(--color-text);
->>>>>>> 7bf4117a
 }
 
 .send-button {
